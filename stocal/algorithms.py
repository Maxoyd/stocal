# Copyright 2018 Harold Fellermann
#
# Permission is hereby granted, free of charge, to any person obtaining
# a copy of this software and associated documentation files
# (the "Software"), to deal in the Software without restriction,
# including without limitation the rights to use, copy, modify, merge,
# publish, distribute, sublicense, and/or sell copies of the Software,
# and to permit persons to whom the Software is furnished to do so,
# subject to the following conditions:
#
# The above copyright notice and this permission notice shall be
# included in all copies or substantial portions of the Software.
#
# THE SOFTWARE IS PROVIDED "AS IS", WITHOUT WARRANTY OF ANY KIND,
# EXPRESS OR IMPLIED, INCLUDING BUT NOT LIMITED TO THE WARRANTIES OF
# MERCHANTABILITY, FITNESS FOR A PARTICULAR PURPOSE AND NONINFRINGEMENT.
# IN NO EVENT SHALL THE AUTHORS OR COPYRIGHT HOLDERS BE LIABLE FOR ANY
# CLAIM, DAMAGES OR OTHER LIABILITY, WHETHER IN AN ACTION OF CONTRACT,
# TORT OR OTHERWISE, ARISING FROM, OUT OF OR IN CONNECTION WITH THE
# SOFTWARE OR THE USE OR OTHER DEALINGS IN THE SOFTWARE.
"""Stochastic simulation algorithms

This module provides implementations of different stochastic simulation
algorithms. All implementations have to implement the TrajectorySampler
interface by subclassing this abstract base class.

The module also provides several helper classes for general stochastic
simulation algorithms. DependencyGraph is a generic species-dependency
graph that gives quick access to the set of affected transitions from
a set of affected species. MultiDict and PriorityQueue are data
structures that can be used for managing transitions. MultiDict is
a mapping from transitions to propensities used in DirectMethod and
related algorithms. Priority Queue is an indexed priority queue as it
appears in Gibson-Bruck like NextReactionMethod's. Both data structures
allow for transitions to be added multiple times, and keep track of
their multiplicity.
"""

import abc
import warnings
from pqdict import pqdict

from ._utils import with_metaclass
from .structures import multiset
from .transitions import Event, Reaction


class DependencyGraph(dict):
    """Species-transition dependency graph

    A mapping from species to transitions that are affected by a
    change in the respecive species' count. A transition counts as
    affected if it appears among the reactants of the transition.
    """
    def add_reaction(self, reaction):
        """Add reaction to dependencies"""
        for reactant in reaction.reactants:
            self.setdefault(reactant, set()).add(reaction)

    def remove_reaction(self, reaction):
        """Remove reaction from dependencies"""
        for reactant in reaction.affected_species:
            if reactant in self:
                self[reactant].discard(reaction)
                if not self[reactant]:
                    del self[reactant]

    def affected_transitions(self, species):
        """Get all transitions affected by a change in any of the given species

        Species is an iterable and the method returns a set of Transition's.
        """
        return set(
            trans for reactant in species
            for trans in self.get(reactant, [])
        )


class MultiDict(object):
    """Dictionary with multiplicity count

    MultiDict supports DirectMethod like samplers with a dictionary
    that maps transitions to propensities. Unlike normal dictionaries
    MultiDict keep count of the number of times a key is added, i.e.
    its multipliciry. Therefore, the signature of MultiDict is

        transition -> (propensity, multiplicity)

    This class and its interface are not module level implementation
    details and are not specified through tests. They might change in
    future versions of stocal.
    """
    def __init__(self):
        self._dict = dict()

    def __contains__(self, item):
        return item not in self._dict

    def add_item(self, key, value):
        """Add item with associated value.

        If the key has been inserted ealrier, its multiplicity is
        increased by one. Otherwise, it is stored with multiplicity
        one."""
        if key not in self._dict:
            # insert transition with propensity and multiplicity one
            self._dict[key] = [value, 1]
        else:
            # increase multiplicity count
            self._dict[key][1] += 1

    def __delitem__(self, key):
        """Delete all instances of the given key."""
        del self._dict[key]

    def keys(self):
        """Return a list of all present transition instances."""
        warnings.warn("Method will return an iterator in future versions.", DeprecationWarning)
        return [
            key for key, (prop, mult) in self._dict.items()
            for i in range(mult)
        ]

    def items(self):
        """Iterate over key, value, multiplicity triples."""
        for key, item in self._dict.items():
            value, multiplicity = item
            yield key, value, multiplicity

    def update_item(self, key, value):
        """Change value associated with key"""
        self._dict[key][0] = value


class PriorityQueue(object):
    """Indexed priority queue

    Data structure used for Gibson-Bruck-like transition selection.
    See the documentation of pqdict for the general properties of the
    data structure. Unlike the standard indexed priority queue, this
    implementation allows keys (transitions) to have multiple associated
    values. In addition, each instance of a key can have optional
    associated data. The exact mapping is therefore

        key -> [(value_1, data_1), (value_2, data_2), ...]


    Instead of assigning values directly, The PriorityQueue constructor
    takes a function to calculate values for a key. Its signature is

        value_callback(key, data) -> float.

    Custom data is passed as keyword arguments to the add_item method.
    add_item creates a mutable instance of type PriorityQueue.Item for
    each transition and binds keyword arguments to it. This data object
    is retrieved by queue access methods and is also passed to the
    value_callback.
    """
    class Item(object):
        """Namespace to hold custom associated data"""
        def __init__(self, **params):
            for key, value in params.items():
                setattr(self, key, value)

        def __repr__(self):
            return '<Data %s>' % ', '.join('%s=%r' % (k, v)
                                           for k, v
                                           in self.__dict__.items())

        def __eq__(self, other):
            return self.__dict__ == other.__dict__

        def __lt__(self, other):
            return False


    def __init__(self, value_callback):
        self._queue = pqdict()
        self.value_callback = value_callback
        self.depletion_value = float('inf')

    def __bool__(self):
        return bool(self._queue)

    __nonzero__ = __bool__

    def __getitem__(self, key):
        return self._queue[key]

    def keys(self):
        """Return a list of all present transition instances."""
        warnings.warn("Method will return an iterator in future versions.", DeprecationWarning)
        return [
            key for key, instances in self._queue.items()
            for i in instances
        ]

    def topitem(self):
        """Yield (value, key, (data,)) triple with lowest value."""
        key, instances = self._queue.topitem()
        value, data = instances[0]
        return value, key, (data,)

    def add_item(self, key, **params):
        """Add instance of key to the queue.

        Any additional keyword arguments are used to populate a
        PriorityQueue.Item object that is subsequently passed to
        the queue's value_callback and stored together with the value
        of the instance.
        """
        if key not in self._queue:
            self._queue[key] = []

        data = self.Item(**params)
        value = self.value_callback(key, data)
        self._queue[key].append((value, data))
        self._queue[key].sort()
        self._queue.heapify()

    def remove_item(self, key):
        """Remove all instances of key with a value of float('inf')"""
        remaining = [t for t in self._queue[key]
                     if t != self.depletion_value]
        if remaining:
            self._queue[key] = remaining
        else:
            del self._queue[key]

    def update_one_instance(self, key):
        """Recalculates the value for the 'first' instance of key."""
        instances = self._queue[key]
        _, data = instances[0]
        instances[0] = self.value_callback(key, data), data
        instances.sort()
        self._queue.heapify()

    def update_items(self, keys):
        """Recalculate values for all provided keys."""
        for key in keys:
            instances = sorted(
                (self.value_callback(key, data), data)
                for value, data in self._queue[key]
            )
            self._queue[key] = instances


class TrajectorySampler(with_metaclass(abc.ABCMeta, object)):
    """Abstract base class for stochastic trajectory samplers.

    This is the interface for stochastic trajectory samplers, i.e.
    implementations of the stochastic simulation algorithm.
    A trajectory sampler is initialized with a given process and
    initial state, and optional start time, end time, and maximal
    number of iterations. The sampler instance can then be iterated
    over to produce a stochastic trajectory:

    >>> trajectory = DirectMethod(process, state, steps=10000)
    >>> for transition in trajectory:
    ...     print trajectory.time, trajectory.state, transition

    When implementing a novel TrajectorySampler, make sure to only
    generate random numbers using the TrajectorySampler.rng random
    number generator.
    """
    def __init__(self, process, state, t=0., tmax=float('inf'), steps=None, seed=None):
        """Initialize the sampler for the given Process and state.

        State is a dictionary that maps chemical species to positive
        integers denoting their copy number. An optional start time
        t, end time tmax, maximal number of steps, and random seed
        can be provided.
        """
        from random import Random

        if t < 0:
            raise ValueError("t must not be negative.")
        if tmax < 0:
            raise ValueError("tmax must not be negative.")
        if steps is not None and steps < 0:
            raise ValueError("steps must not be negative.")
        if any(n <= 0 for n in state.values()):
            raise ValueError("state copy numbers must be positive")

        self.process = process
        self.step = 0
        self.steps = steps
        self.time = t
        self.tmax = tmax
        self.rng = Random(seed)

<<<<<<< HEAD
        self.state = multiset()
        self.update_state(state)

        for transition in self.process.transitions:
            self.add_transition(transition)

=======
        for transition in self.process.transitions:
            self.add_transition(transition)
        self.state = multiset()
        self.update_state(state)

>>>>>>> a4dc5fc1
    def update_state(self, dct):
        """Modify sampler state.

        Update system state and infer new applicable transitions.
        """
        for rule in self.process.rules:
            for trans in rule.infer_transitions(dct, self.state):
                trans.rule = rule
                self.add_transition(trans)
        self.state.update(dct)

    @abc.abstractmethod
    def add_transition(self, transition):
        """Add a new transition to the sampler

        Must be implemented by a subclass.
        """
        pass

    @abc.abstractmethod
    def prune_transitions(self):
        """Remove infered transitions that are no longer applicable.

        Must be implemented by a subclass.
        """
        pass

    @abc.abstractmethod
    def propose_potential_transition(self):
        """Propose new transition

        Must be implemented by a subclass.
        Must return a triple where the first item is the time of the
        proposed transition, the second item the transition itself,
        and the last item a tuple of additional arguments that are
        passed through to calls to TrajectorySampler.perform_transition.
        Time and transition have to be picked from the correct
        probability distributions.
        """
        return float('inf'), None, tuple()

<<<<<<< HEAD
    @abc.abstractproperty
    def transitions(self):
        """Return list of all transitions

        Implementations need to return every instance of an added
        transition, i.e. two copies of a transition that has
        multiplicity two.
        """
        return []

    def is_applicable(self, time, transition, *args):
        """True if the transition is applicable

        The standard implementation always returns True, i.e. it assumes
        that any transition returned by propose_potential_transition is
        applicable. Overwrite this method if you want to implement
        accept/reject type of samplers such as composition-rejection.
        """
        return True

    def perform_transition(self, time, transition, *args):
=======
    def is_applicable(self, time, transition, *args):
        """True if the transition is applicable
        
        The standard implementation always returns True, i.e. it assumes
        that any transition returned by propose_potential_transition is
        applicable. Overwrite this method if you want to implement
        accept/reject type of samplers such as composition-rejection.
        """
        return True

    def perform_transition(self, time, transition):
>>>>>>> a4dc5fc1
        """Perform the given transition.

        Sets sampler.time to time, increases the number of steps,
        performs the given transition by removing reactants and
        adding products to state, and calls Rule.infer_transitions
        for every rule of the process.
        If overwritten by a subclass, the signature can have additional
        arguments which are populated with the argument tuple returned
        by TrajectorySampler.propose_potential_transition.
        """
        self.step += 1
        self.time = time
        transition.last_occurrence = time
        self.state -= transition.true_reactants
        for rule in self.process.rules:
            for trans in rule.infer_transitions(transition.true_products, self.state):
                trans.rule = rule
                self.add_transition(trans)
        self.state += transition.true_products

    def reject_transition(self, time, transition, *args):
        """Do not execute the given transition.
<<<<<<< HEAD

=======
        
>>>>>>> a4dc5fc1
        The default implementation does nothing. Overwrite this method
        if you, for example, want to prevent the same transition from
        being proposed again.
        """
        pass

    def has_reached_end(self):
        """True if given max steps or tmax are reached."""
        return self.step == self.steps or self.time >= self.tmax

    def __iter__(self):
        """Standard interface to sample a stochastic trajectory.

        Yields each performed transition of the stochastic trajectory.

        This implementation first picks a potential transition.
        If the transition is applicable, it is performed, otherwise
        it is rejected. Iteration continues until a stop criterion
        occurs.
        Consider to overwrite self.propose_potential_transition,
        self.is_applicable, self.perform_transition,
        self.reject_transition or self.has_reached_end in favour of
        overloading __iter__ when implementing a TrajectorySampler.
        """
        while not self.has_reached_end():
            time, transition, args = self.propose_potential_transition()

<<<<<<< HEAD
            if time >= self.tmax:
=======
            if time > self.tmax or time == float('inf'):
>>>>>>> a4dc5fc1
                break
            elif not self.is_applicable(time, transition, *args):
                self.reject_transition(time, transition, *args)
            else:
                self.perform_transition(time, transition, *args)
                self.prune_transitions()
                yield transition

        if self.step != self.steps and self.tmax < float('inf'):
            self.time = self.tmax


class DirectMethod(TrajectorySampler):
    """Implementation of Gillespie's direct method.

    The standard stochastic simulation algorithm, published in
    D. T. Gillespie, J. Comp. Phys. 22, 403-434 (1976).

    DirectMethod works only over processes that employ stochastic
    transitions whose propensity functions do not explicitly depend on
    time (autonomous Reaction's).

    DirectMethod maintains a list of current transitions and a list
    of propensities. When proposing transitions, propensities are
    calculated for all transitions and time and occuring transition
    are drawn from the appropriate probability distributions.

    See help(TrajectorySampler) for usage information.
    """
<<<<<<< HEAD
    def __init__(self, process, state, t=0., tmax=float('inf'), steps=None, seed=None):
=======
    def __init__(self, process, state, t=0., tmax=float('inf'), steps=None):
>>>>>>> a4dc5fc1
        if any(not isinstance(r, Reaction) for r in process.transitions):
            raise ValueError("DirectMethod only works with Reactions.")
        if any(not issubclass(r.Transition, Reaction) for r in process.rules):
            raise ValueError("DirectMethod only works with Reactions.")
<<<<<<< HEAD
        self.dependency_graph = DependencyGraph()
        self.propensities = MultiDict()
        self.depleted = []
        super(DirectMethod, self).__init__(process, state, t, tmax, steps, seed)
=======
        self.transitions = []
        self.propensities = []
        super(DirectMethod, self).__init__(process, state, t, tmax, steps)
>>>>>>> a4dc5fc1

    def add_transition(self, transition):
        self.dependency_graph.add_reaction(transition)
        propensity = self.calculate_propensity(transition)
        self.propensities.add_item(transition, propensity)

<<<<<<< HEAD
    def update_state(self, dct):
        super(DirectMethod, self).update_state(dct)
        affected_transitions = self.dependency_graph.affected_transitions(dct)
        self.update_propensities(affected_transitions)

    def prune_transitions(self):
        for trans in self.depleted:
            self.dependency_graph.remove_reaction(trans)
            del self.propensities[trans]
        self.depleted = []

    @property
    def transitions(self):
        return self.propensities.keys()

=======
    def prune_transitions(self):
        depleted = [
            i for i, (p, t) in enumerate(zip(self.propensities, self.transitions))
            if p == 0. and t.rule
        ]
        for i in reversed(depleted):
            del self.transitions[i]
            del self.propensities[i]

>>>>>>> a4dc5fc1
    def propose_potential_transition(self):
        from math import log
        from random import random

<<<<<<< HEAD
        total_propensity = sum(mult*prop
                               for transition, prop, mult
                               in self.propensities.items())
        if not total_propensity:
            return float('inf'), None, tuple()

        delta_t = -log(self.rng.random())/total_propensity

        transition = None
        pick = self.rng.random()*total_propensity
        for transition, prop, mult in self.propensities.items():
            pick -= mult*prop
            if pick < 0.:
                break

        return self.time + delta_t, transition, tuple()

    def perform_transition(self, time, transition):
        super(DirectMethod, self).perform_transition(time, transition)
        affected = self.dependency_graph.affected_transitions(transition.affected_species)
        self.update_propensities(affected)

    def update_propensities(self, affected_transitions):
        """Update propensities of all given transitions.

        If the new propensity of a transition is 0 and the transition
        has been derived by a rule or is an Event, the transition gets
        added to self.depleted for later pruning."""
        for trans in affected_transitions:
            propensity = trans.propensity(self.state)
            if propensity == 0 and (trans.rule or isinstance(trans, Event)):
                self.depleted.append(trans)
            self.propensities.update_item(trans, propensity)

    def calculate_propensity(self, transition):
        """Return propensity of the given transition for current state."""
        return transition.propensity(self.state)
=======
        self.propensities = [r.propensity(self.state) for r in self.transitions]
        total_propensity = sum(self.propensities)
        if not total_propensity:
            return float('inf'), None, tuple()

        delta_t = -log(random())/total_propensity

        transition = None
        pick = random()*total_propensity
        for propensity, transition in zip(self.propensities, self.transitions):
            pick -= propensity
            if pick < 0.:
                break

        return self.time + delta_t, transition, tuple()
>>>>>>> a4dc5fc1


class FirstReactionMethod(TrajectorySampler):
    """Implementation of Gillespie's first reaction method.

    A stochastic simulation algorithm, published in
    D. T. Gillespie, J. Comp. Phys. 22, 403-434 (1976).

    FirstReactionMethod works with processes that feature deterministic
    transitions, i.e. Event's.

    See help(TrajectorySampler) for usage information.
    """
<<<<<<< HEAD
    def __init__(self, process, state, t=0., tmax=float('inf'), steps=None, seed=None):
        self._transitions = []
        self.firings = []
        super(FirstReactionMethod, self).__init__(process, state, t, tmax, steps, seed)

    @property
    def transitions(self):
        return self._transitions

    def add_transition(self, transition):
        self._transitions.append(transition)

    def prune_transitions(self):
        depleted = [
            i for i, (t, r, _) in enumerate(self.firings)
            if t == float('inf') and (r.rule or isinstance(r, Event))
        ]
        for i in reversed(depleted):
            del self._transitions[i]
            del self.firings[i]

    def propose_potential_transition(self):
        self.firings = [
            (trans.next_occurrence(self.time, self.state, self.rng), trans, tuple())
            for trans in self._transitions
        ]

        if self.firings:
            return min(self.firings, key=lambda item: item[0])
        else:
            return float('inf'), None, tuple()

    def is_applicable(self, time, transition, *args):
        """Returns False for Event's that lack their reactants."""
        if isinstance(transition, Event):
            return transition.reactants <= self.state
        else:
            return super(FirstReactionMethod, self).is_applicable(time, transition, *args)

    def reject_transition(self, time, transition, *args):
        """Reject inapplicable Event

        Advance system time to transition time and pretend transition
        had happened there, but do not change the state.
        """
        self.time = time
        transition.last_occurrence = time


class NextReactionMethod(FirstReactionMethod):
    """Implementation of Gibson & Bruck's next reaction method.

    A stochastic simulation algorithm, published in
    M. A. Gibson & J. Bruck, J. Phys. Chem. A 2000, 104, 1876-1889 (1999).
=======
    def __init__(self, process, state, t=0., tmax=float('inf'), steps=None):
        self.transitions = []
        self.firings = []
        super(FirstReactionMethod, self).__init__(process, state, t, tmax, steps)
>>>>>>> a4dc5fc1

    NextReactionMethod works with processes that feature deterministic
    transitions, i.e. Event's. It is an optimized version of Gillespie's
    FirstReactionMethod whose runtime scales logarithmically with the
    number of reactions.

<<<<<<< HEAD
    See help(TrajectorySampler) for usage information.
    """
    def __init__(self, process, state, t=0., tmax=float('inf'), steps=None, seed=None):
        self.dependency_graph = DependencyGraph()
        self.firings = PriorityQueue(self.calculate_next_occurrence)
        self.depleted = []
        super(FirstReactionMethod, self).__init__(process, state, t, tmax, steps, seed)
=======
    def prune_transitions(self):
        depleted = [
            i for i, (t, r, _) in enumerate(self.firings)
            if t == float('inf') and (r.rule or isinstance(r, Event))
        ]
        for i in reversed(depleted):
            del self.transitions[i]
            del self.firings[i]

    def propose_potential_transition(self):
        self.firings = [
            (trans.next_occurrence(self.time, self.state), trans, tuple())
            for trans in self.transitions
        ]

        if self.firings:
            return min(self.firings, key=lambda item: item[0])
        else:
            return float('inf'), None, tuple()

    def is_applicable(self, time, transition, *args):
        """Returns False for Event's that lack their reactants."""
        if isinstance(transition, Event):
            return transition.reactants <= self.state
        else :
            return super(FirstReactionMethod, self).is_applicable(time, transition, *args)

    def reject_transition(self, time, transition, *args):
        """Reject inapplicable Event
        
        Advance system time to transition time and pretend transition
        had happened there, but do not change the state.
        """
        self.time = time
        transition.last_occurrence = time
>>>>>>> a4dc5fc1

    def add_transition(self, transition, **params):
        self.dependency_graph.add_reaction(transition)
        self.firings.add_item(transition, **params)

    def update_state(self, dct):
        super(NextReactionMethod, self).update_state(dct)
        affected = self.dependency_graph.affected_transitions(dct)
        self.firings.update_items(affected)

    def prune_transitions(self):
        for trans in self.depleted:
            self.dependency_graph.remove_reaction(trans)
            self.firings.remove_item(trans)
        self.depleted = []

    @property
    def transitions(self):
        return self.firings.keys()

    def propose_potential_transition(self):
        if self.firings:
            return self.firings.topitem()
        else:
            return float('inf'), None, ()

    def perform_transition(self, time, transition, *args):
        super(NextReactionMethod, self).perform_transition(time, transition, *args)
        self.update_firing_times(time, transition, *args)

    def update_firing_times(self, time, transition, *args):
        """Update next occurrences of firing and all affected transitions"""
        # update affected firing times
        affected = self.dependency_graph.affected_transitions(transition.affected_species)
        self.firings.update_one_instance(transition)
        self.firings.update_items(affected)
        # mark depleted reactions
        for trans in affected:
            if (any(occurrence[0] == float('inf')
                    for occurrence in self.firings[trans])
                    and (trans.rule or isinstance(trans, Event))):
                self.depleted.append(trans)

    def reject_transition(self, time, transition, *args):
        self.time = time
        transition.last_occurrence = time
        self.firings.update_one_instance(transition)

    def calculate_next_occurrence(self, transition, data):
        """Calculate next occurrence of given reaction."""
        return transition.next_occurrence(self.time, self.state, self.rng)


class AndersonNRM(NextReactionMethod):
    """Next reaction method modified for time-dependent processes

    A stochastic simulation algorithm, published in
    D. F. Anderson, J. Chem. Phys. 127, 214107 (2007)
    as Algorithm (3) 'modified next reaction method'.

    This sampler correctly treats non-autonomous transitions, i.e.
    transitions with time dependent stochastic rates.

    See help(TrajectorySampler) for usage information.
    """
<<<<<<< HEAD
    def add_transition(self, transition):
        """Add transition with own internal clock (T, P)"""
        from math import log
        super(AndersonNRM, self).add_transition(
            transition,
            T=0, P=-log(self.rng.random())
        )

    def calculate_next_occurrence(self, transition, data):
        """Determine next firing time of a transition in global time scale"""
        target = data.P-data.T
        if isinstance(transition, Event):
            return transition.next_occurrence(self.time)
        else:
            return self.time + transition.propensity_meets_target(
                self.state, self.time, target)

    def perform_transition(self, time, transition, data):
        from math import log
=======
    def __init__(self, process, state, t=0., tmax=float('inf'), steps=None):
        self.T = []
        self.P = []
        super(AndersonNRM, self).__init__(process, state, t, tmax, steps)

    def add_transition(self, transition):
        from math import log
        from random import random

        super(AndersonNRM, self).add_transition(transition)
        self.T.append(0)
        self.P.append(-log(random()))

    def prune_transitions(self):
        depleted = [
            k[0] for t, r, k in self.firings
            if t == float('inf') and (r.rule or isinstance(r, Event))
        ]
        for k in reversed(depleted):
            del self.transitions[k]
            del self.T[k]
            del self.P[k]

    def propose_potential_transition(self):
        def eq_13(trans, target):
            """Determine timestep for a transition in global time scale"""
            if isinstance(trans, Event):
                return trans.next_occurrence(self.time)
            else:
                return trans.propensity_meets_target(self.state, self.time, target) +  self.time

        self.firings = [
            (eq_13(trans, Pk-Tk), trans, (k,))
            for k, (trans, Pk, Tk)
            in enumerate(zip(self.transitions, self.P, self.T))
        ]
        if self.firings:
            return min(self.firings, key=lambda item: item[0])
        else:
            return float('inf'), None, tuple()

    def perform_transition(self, time, transition, mu):
        from math import log
        from random import random
>>>>>>> a4dc5fc1

        def int_a_dt(trans, delta_t):
            """Integrate propensity for given delta_t"""
            if isinstance(trans, Event):
                return 0
            else:
                return trans.propensity_integral(self.state, self.time, delta_t)

<<<<<<< HEAD
        data.P -= log(self.rng.random())
        affected = self.dependency_graph.affected_transitions(
            transition.affected_species
        )
        for trans in affected:
            for time, data in self.firings[trans]:
                data.T += int_a_dt(trans, time-self.time)

        super(AndersonNRM, self).perform_transition(time, transition)
=======
        super(AndersonNRM, self).perform_transition(time, transition)
        self.T = [Tk+int_a_dt(trans, time-self.time) for Tk, trans in
                  zip(self.T, self.transitions)]
        self.P[mu] -= log(random())
>>>>>>> a4dc5fc1
<|MERGE_RESOLUTION|>--- conflicted
+++ resolved
@@ -289,20 +289,12 @@
         self.tmax = tmax
         self.rng = Random(seed)
 
-<<<<<<< HEAD
         self.state = multiset()
         self.update_state(state)
 
         for transition in self.process.transitions:
             self.add_transition(transition)
 
-=======
-        for transition in self.process.transitions:
-            self.add_transition(transition)
-        self.state = multiset()
-        self.update_state(state)
-
->>>>>>> a4dc5fc1
     def update_state(self, dct):
         """Modify sampler state.
 
@@ -344,7 +336,6 @@
         """
         return float('inf'), None, tuple()
 
-<<<<<<< HEAD
     @abc.abstractproperty
     def transitions(self):
         """Return list of all transitions
@@ -366,19 +357,6 @@
         return True
 
     def perform_transition(self, time, transition, *args):
-=======
-    def is_applicable(self, time, transition, *args):
-        """True if the transition is applicable
-        
-        The standard implementation always returns True, i.e. it assumes
-        that any transition returned by propose_potential_transition is
-        applicable. Overwrite this method if you want to implement
-        accept/reject type of samplers such as composition-rejection.
-        """
-        return True
-
-    def perform_transition(self, time, transition):
->>>>>>> a4dc5fc1
         """Perform the given transition.
 
         Sets sampler.time to time, increases the number of steps,
@@ -401,11 +379,7 @@
 
     def reject_transition(self, time, transition, *args):
         """Do not execute the given transition.
-<<<<<<< HEAD
-
-=======
-        
->>>>>>> a4dc5fc1
+
         The default implementation does nothing. Overwrite this method
         if you, for example, want to prevent the same transition from
         being proposed again.
@@ -433,11 +407,7 @@
         while not self.has_reached_end():
             time, transition, args = self.propose_potential_transition()
 
-<<<<<<< HEAD
-            if time >= self.tmax:
-=======
             if time > self.tmax or time == float('inf'):
->>>>>>> a4dc5fc1
                 break
             elif not self.is_applicable(time, transition, *args):
                 self.reject_transition(time, transition, *args)
@@ -467,32 +437,21 @@
 
     See help(TrajectorySampler) for usage information.
     """
-<<<<<<< HEAD
     def __init__(self, process, state, t=0., tmax=float('inf'), steps=None, seed=None):
-=======
-    def __init__(self, process, state, t=0., tmax=float('inf'), steps=None):
->>>>>>> a4dc5fc1
         if any(not isinstance(r, Reaction) for r in process.transitions):
             raise ValueError("DirectMethod only works with Reactions.")
         if any(not issubclass(r.Transition, Reaction) for r in process.rules):
             raise ValueError("DirectMethod only works with Reactions.")
-<<<<<<< HEAD
         self.dependency_graph = DependencyGraph()
         self.propensities = MultiDict()
         self.depleted = []
         super(DirectMethod, self).__init__(process, state, t, tmax, steps, seed)
-=======
-        self.transitions = []
-        self.propensities = []
-        super(DirectMethod, self).__init__(process, state, t, tmax, steps)
->>>>>>> a4dc5fc1
 
     def add_transition(self, transition):
         self.dependency_graph.add_reaction(transition)
         propensity = self.calculate_propensity(transition)
         self.propensities.add_item(transition, propensity)
 
-<<<<<<< HEAD
     def update_state(self, dct):
         super(DirectMethod, self).update_state(dct)
         affected_transitions = self.dependency_graph.affected_transitions(dct)
@@ -508,22 +467,9 @@
     def transitions(self):
         return self.propensities.keys()
 
-=======
-    def prune_transitions(self):
-        depleted = [
-            i for i, (p, t) in enumerate(zip(self.propensities, self.transitions))
-            if p == 0. and t.rule
-        ]
-        for i in reversed(depleted):
-            del self.transitions[i]
-            del self.propensities[i]
-
->>>>>>> a4dc5fc1
     def propose_potential_transition(self):
         from math import log
-        from random import random
-
-<<<<<<< HEAD
+
         total_propensity = sum(mult*prop
                                for transition, prop, mult
                                in self.propensities.items())
@@ -561,23 +507,6 @@
     def calculate_propensity(self, transition):
         """Return propensity of the given transition for current state."""
         return transition.propensity(self.state)
-=======
-        self.propensities = [r.propensity(self.state) for r in self.transitions]
-        total_propensity = sum(self.propensities)
-        if not total_propensity:
-            return float('inf'), None, tuple()
-
-        delta_t = -log(random())/total_propensity
-
-        transition = None
-        pick = random()*total_propensity
-        for propensity, transition in zip(self.propensities, self.transitions):
-            pick -= propensity
-            if pick < 0.:
-                break
-
-        return self.time + delta_t, transition, tuple()
->>>>>>> a4dc5fc1
 
 
 class FirstReactionMethod(TrajectorySampler):
@@ -591,7 +520,6 @@
 
     See help(TrajectorySampler) for usage information.
     """
-<<<<<<< HEAD
     def __init__(self, process, state, t=0., tmax=float('inf'), steps=None, seed=None):
         self._transitions = []
         self.firings = []
@@ -646,19 +574,12 @@
 
     A stochastic simulation algorithm, published in
     M. A. Gibson & J. Bruck, J. Phys. Chem. A 2000, 104, 1876-1889 (1999).
-=======
-    def __init__(self, process, state, t=0., tmax=float('inf'), steps=None):
-        self.transitions = []
-        self.firings = []
-        super(FirstReactionMethod, self).__init__(process, state, t, tmax, steps)
->>>>>>> a4dc5fc1
 
     NextReactionMethod works with processes that feature deterministic
     transitions, i.e. Event's. It is an optimized version of Gillespie's
     FirstReactionMethod whose runtime scales logarithmically with the
     number of reactions.
 
-<<<<<<< HEAD
     See help(TrajectorySampler) for usage information.
     """
     def __init__(self, process, state, t=0., tmax=float('inf'), steps=None, seed=None):
@@ -666,43 +587,6 @@
         self.firings = PriorityQueue(self.calculate_next_occurrence)
         self.depleted = []
         super(FirstReactionMethod, self).__init__(process, state, t, tmax, steps, seed)
-=======
-    def prune_transitions(self):
-        depleted = [
-            i for i, (t, r, _) in enumerate(self.firings)
-            if t == float('inf') and (r.rule or isinstance(r, Event))
-        ]
-        for i in reversed(depleted):
-            del self.transitions[i]
-            del self.firings[i]
-
-    def propose_potential_transition(self):
-        self.firings = [
-            (trans.next_occurrence(self.time, self.state), trans, tuple())
-            for trans in self.transitions
-        ]
-
-        if self.firings:
-            return min(self.firings, key=lambda item: item[0])
-        else:
-            return float('inf'), None, tuple()
-
-    def is_applicable(self, time, transition, *args):
-        """Returns False for Event's that lack their reactants."""
-        if isinstance(transition, Event):
-            return transition.reactants <= self.state
-        else :
-            return super(FirstReactionMethod, self).is_applicable(time, transition, *args)
-
-    def reject_transition(self, time, transition, *args):
-        """Reject inapplicable Event
-        
-        Advance system time to transition time and pretend transition
-        had happened there, but do not change the state.
-        """
-        self.time = time
-        transition.last_occurrence = time
->>>>>>> a4dc5fc1
 
     def add_transition(self, transition, **params):
         self.dependency_graph.add_reaction(transition)
@@ -768,7 +652,6 @@
 
     See help(TrajectorySampler) for usage information.
     """
-<<<<<<< HEAD
     def add_transition(self, transition):
         """Add transition with own internal clock (T, P)"""
         from math import log
@@ -788,52 +671,6 @@
 
     def perform_transition(self, time, transition, data):
         from math import log
-=======
-    def __init__(self, process, state, t=0., tmax=float('inf'), steps=None):
-        self.T = []
-        self.P = []
-        super(AndersonNRM, self).__init__(process, state, t, tmax, steps)
-
-    def add_transition(self, transition):
-        from math import log
-        from random import random
-
-        super(AndersonNRM, self).add_transition(transition)
-        self.T.append(0)
-        self.P.append(-log(random()))
-
-    def prune_transitions(self):
-        depleted = [
-            k[0] for t, r, k in self.firings
-            if t == float('inf') and (r.rule or isinstance(r, Event))
-        ]
-        for k in reversed(depleted):
-            del self.transitions[k]
-            del self.T[k]
-            del self.P[k]
-
-    def propose_potential_transition(self):
-        def eq_13(trans, target):
-            """Determine timestep for a transition in global time scale"""
-            if isinstance(trans, Event):
-                return trans.next_occurrence(self.time)
-            else:
-                return trans.propensity_meets_target(self.state, self.time, target) +  self.time
-
-        self.firings = [
-            (eq_13(trans, Pk-Tk), trans, (k,))
-            for k, (trans, Pk, Tk)
-            in enumerate(zip(self.transitions, self.P, self.T))
-        ]
-        if self.firings:
-            return min(self.firings, key=lambda item: item[0])
-        else:
-            return float('inf'), None, tuple()
-
-    def perform_transition(self, time, transition, mu):
-        from math import log
-        from random import random
->>>>>>> a4dc5fc1
 
         def int_a_dt(trans, delta_t):
             """Integrate propensity for given delta_t"""
@@ -842,7 +679,6 @@
             else:
                 return trans.propensity_integral(self.state, self.time, delta_t)
 
-<<<<<<< HEAD
         data.P -= log(self.rng.random())
         affected = self.dependency_graph.affected_transitions(
             transition.affected_species
@@ -851,10 +687,4 @@
             for time, data in self.firings[trans]:
                 data.T += int_a_dt(trans, time-self.time)
 
-        super(AndersonNRM, self).perform_transition(time, transition)
-=======
-        super(AndersonNRM, self).perform_transition(time, transition)
-        self.T = [Tk+int_a_dt(trans, time-self.time) for Tk, trans in
-                  zip(self.T, self.transitions)]
-        self.P[mu] -= log(random())
->>>>>>> a4dc5fc1
+        super(AndersonNRM, self).perform_transition(time, transition)