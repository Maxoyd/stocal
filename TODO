--- conflicted
+++ resolved
@@ -1,5 +1,3 @@
-* stocal/examples/typed_rules.py does not do what it claims to do
-* specify and test whether events at tmax are included in the trajectory or not
 - deprecate Process.trajectory->(trans) over Process.sample->(time,state,transitions)
 - support for proper delay events
 - tau leaping
@@ -11,11 +9,7 @@
 - libSBML integration
 - curried reactions (determine products only upon application)
 - C/C++/D implementation
-<<<<<<< HEAD
-= version 1.3+
-=======
 = version 1.2+
->>>>>>> a4dc5fc1
 - deprecate dict support in MassAction.reactions and ReactionRule.infer_transitions
 - deprecate invalid-name arguments
 = version 2