# Changelog

<<<<<<< HEAD
## [1.2]
=======
## [1.1.2] - 2018-05-23
>>>>>>> a4dc5fc1

### Fixed
- Fixed issue #4 in FirstReactionMethod

<<<<<<< HEAD
### Added
- Added modular trajectory sampling interface stocal.experimental.samplers
- TrajectorySampler instances accept an optional random seed
- Added Gibson & Bruck's NextReactionMethod

### Changed
- TrajectorySampler instances now use an internal random number generator (sampler.rng) rather than python's global one.
- Improved performance of DirectMethod and AndersonNRM
=======
### Changed
- stocal.examples.type_rules now does what it claims to do
- Events that occurr at tmax are now explicitly included in a trajectory
>>>>>>> a4dc5fc1


## [1.1.1] - 2018-03-21

### Fixed
- Fixed issue 3 in AndersonNRM

### Changed
- MassAction.__repr__ now also prints rate constant


## [1.1] - 2018-03-08

### Fixed
- Fixed issue 1 in Event.next_occurrence
- Fixed issue 2 in ReactionRule.infer_transitions
- Fixed issue with printing transitions with non-string reactants

### Added
- Added type support of reaction rules via ReactionRule.signature
- Added support for time dependent reaction rates

### Changed
- ReactionRule.Transition can alternatively be specified through return type annotation in python3


## [1.0.2] - 2018-02-07

### Added
- Added python3 compatibility

### Deprecated
- Deprecated dict support of several functions in favor of multisets
- Deprecated some method parameter names

### Removed
- Removed requirement for ReactionRule.order

### Changed
- Changed package organization


## [1.0.1] - 2018-01-29

### Fixed
- Fixed error in tutorial


## [1.0] - 2018-01-24

initial release<|MERGE_RESOLUTION|>--- conflicted
+++ resolved
@@ -1,15 +1,7 @@
 # Changelog
 
-<<<<<<< HEAD
 ## [1.2]
-=======
-## [1.1.2] - 2018-05-23
->>>>>>> a4dc5fc1
 
-### Fixed
-- Fixed issue #4 in FirstReactionMethod
-
-<<<<<<< HEAD
 ### Added
 - Added modular trajectory sampling interface stocal.experimental.samplers
 - TrajectorySampler instances accept an optional random seed
@@ -18,11 +10,16 @@
 ### Changed
 - TrajectorySampler instances now use an internal random number generator (sampler.rng) rather than python's global one.
 - Improved performance of DirectMethod and AndersonNRM
-=======
+
+
+## [1.1.2] - 2018-05-23
+
+### Fixed
+- Fixed issue #4 in FirstReactionMethod
+
 ### Changed
 - stocal.examples.type_rules now does what it claims to do
 - Events that occurr at tmax are now explicitly included in a trajectory
->>>>>>> a4dc5fc1
 
 
 ## [1.1.1] - 2018-03-21
